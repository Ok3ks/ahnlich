--- conflicted
+++ resolved
@@ -1,11 +1,6 @@
-<<<<<<< HEAD
-# ahnlich
-In-memory vector key value store
-
-ähnlich means similar in german
-=======
 # Ahnlich
 <p align="left"><img src="assets/logo.jpg" alt="ahnlich" height="120px"></p>
 
 In-memory vector key value store
->>>>>>> 5ac45fb2
+
+ähnlich means similar in german