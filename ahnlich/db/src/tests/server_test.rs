--- conflicted
+++ resolved
@@ -1006,13 +1006,8 @@
                 value: MetadataValue::RawString("milkyway".into()),
             }),
         },
-<<<<<<< HEAD
-        // get predicate should fail as life-form is not indexed
+        // lifeform should return 1 as there is humanoid
         DBQuery::GetPred {
-=======
-        // lifeform should return 1 as there is humanoid
-        Query::GetPred {
->>>>>>> 86f03c4c
             store: StoreName("Main".to_string()),
             condition: PredicateCondition::Value(Predicate::Equals {
                 key: MetadataKey::new("life-form".into()),
@@ -1020,7 +1015,7 @@
             }),
         },
         // lifeform should return 1 as there is insects
-        Query::GetPred {
+        DBQuery::GetPred {
             store: StoreName("Main".to_string()),
             condition: PredicateCondition::Value(Predicate::In {
                 key: MetadataKey::new("life-form".into()),
@@ -1028,7 +1023,7 @@
             }),
         },
         // lifeform should return 1 insects doesn't match humanoid
-        Query::GetPred {
+        DBQuery::GetPred {
             store: StoreName("Main".to_string()),
             condition: PredicateCondition::Value(Predicate::NotIn {
                 key: MetadataKey::new("life-form".into()),
@@ -1044,13 +1039,8 @@
                 MetadataKey::new("galaxy".into()),
             ]),
         },
-<<<<<<< HEAD
-        // now get pred for life-form should work as it is indexed
+        // humanoid should still work after indexing
         DBQuery::GetPred {
-=======
-        // humanoid should still work after indexing
-        Query::GetPred {
->>>>>>> 86f03c4c
             store: StoreName("Main".to_string()),
             condition: PredicateCondition::Value(Predicate::Equals {
                 key: MetadataKey::new("life-form".into()),
